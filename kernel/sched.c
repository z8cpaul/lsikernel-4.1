--- conflicted
+++ resolved
@@ -9599,11 +9599,7 @@
 	cpu = task_cpu(tsk);
 	ca = task_ca(tsk);
 
-<<<<<<< HEAD
-	for (; ca; ca = ca->parent) {
-=======
 	do {
->>>>>>> 7a46c594
 		u64 *cpuusage = per_cpu_ptr(ca->cpuusage, cpu);
 		*cpuusage += cputime;
 		ca = ca->parent;
