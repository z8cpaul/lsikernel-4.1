/* 
 * Code to handle x86 style IRQs plus some generic interrupt stuff.
 *
 * Copyright (C) 1992 Linus Torvalds
 * Copyright (C) 1994, 1995, 1996, 1997, 1998 Ralf Baechle
 * Copyright (C) 1999 SuSE GmbH (Philipp Rumpf, prumpf@tux.org)
 * Copyright (C) 1999-2000 Grant Grundler
 * Copyright (c) 2005 Matthew Wilcox
 *
 *    This program is free software; you can redistribute it and/or modify
 *    it under the terms of the GNU General Public License as published by
 *    the Free Software Foundation; either version 2, or (at your option)
 *    any later version.
 *
 *    This program is distributed in the hope that it will be useful,
 *    but WITHOUT ANY WARRANTY; without even the implied warranty of
 *    MERCHANTABILITY or FITNESS FOR A PARTICULAR PURPOSE.  See the
 *    GNU General Public License for more details.
 *
 *    You should have received a copy of the GNU General Public License
 *    along with this program; if not, write to the Free Software
 *    Foundation, Inc., 675 Mass Ave, Cambridge, MA 02139, USA.
 */
#include <linux/bitops.h>
#include <linux/errno.h>
#include <linux/init.h>
#include <linux/interrupt.h>
#include <linux/kernel_stat.h>
#include <linux/seq_file.h>
#include <linux/spinlock.h>
#include <linux/types.h>
#include <asm/io.h>

#include <asm/smp.h>

#undef PARISC_IRQ_CR16_COUNTS

extern irqreturn_t timer_interrupt(int, void *);
extern irqreturn_t ipi_interrupt(int, void *);

#define EIEM_MASK(irq)       (1UL<<(CPU_IRQ_MAX - irq))

/* Bits in EIEM correlate with cpu_irq_action[].
** Numbered *Big Endian*! (ie bit 0 is MSB)
*/
static volatile unsigned long cpu_eiem = 0;

/*
** local ACK bitmap ... habitually set to 1, but reset to zero
** between ->ack() and ->end() of the interrupt to prevent
** re-interruption of a processing interrupt.
*/
static DEFINE_PER_CPU(unsigned long, local_ack_eiem) = ~0UL;

static void cpu_disable_irq(unsigned int irq)
{
	unsigned long eirr_bit = EIEM_MASK(irq);

	cpu_eiem &= ~eirr_bit;
	/* Do nothing on the other CPUs.  If they get this interrupt,
	 * The & cpu_eiem in the do_cpu_irq_mask() ensures they won't
	 * handle it, and the set_eiem() at the bottom will ensure it
	 * then gets disabled */
}

static void cpu_enable_irq(unsigned int irq)
{
	unsigned long eirr_bit = EIEM_MASK(irq);

	cpu_eiem |= eirr_bit;

	/* This is just a simple NOP IPI.  But what it does is cause
	 * all the other CPUs to do a set_eiem(cpu_eiem) at the end
	 * of the interrupt handler */
	smp_send_all_nop();
}

static unsigned int cpu_startup_irq(unsigned int irq)
{
	cpu_enable_irq(irq);
	return 0;
}

void no_ack_irq(unsigned int irq) { }
void no_end_irq(unsigned int irq) { }

void cpu_ack_irq(unsigned int irq)
{
	unsigned long mask = EIEM_MASK(irq);
	int cpu = smp_processor_id();

	/* Clear in EIEM so we can no longer process */
	per_cpu(local_ack_eiem, cpu) &= ~mask;

	/* disable the interrupt */
	set_eiem(cpu_eiem & per_cpu(local_ack_eiem, cpu));

	/* and now ack it */
	mtctl(mask, 23);
}

void cpu_end_irq(unsigned int irq)
{
	unsigned long mask = EIEM_MASK(irq);
	int cpu = smp_processor_id();

	/* set it in the eiems---it's no longer in process */
	per_cpu(local_ack_eiem, cpu) |= mask;

	/* enable the interrupt */
	set_eiem(cpu_eiem & per_cpu(local_ack_eiem, cpu));
}

#ifdef CONFIG_SMP
int cpu_check_affinity(unsigned int irq, const struct cpumask *dest)
{
	int cpu_dest;

	/* timer and ipi have to always be received on all CPUs */
	if (CHECK_IRQ_PER_CPU(irq)) {
		/* Bad linux design decision.  The mask has already
		 * been set; we must reset it */
<<<<<<< HEAD
		cpumask_setall(&irq_desc[irq].affinity);
=======
		cpumask_setall(irq_desc[irq].affinity);
>>>>>>> 60db5642
		return -EINVAL;
	}

	/* whatever mask they set, we just allow one CPU */
	cpu_dest = first_cpu(*dest);

	return cpu_dest;
}

static void cpu_set_affinity_irq(unsigned int irq, const struct cpumask *dest)
{
	int cpu_dest;

	cpu_dest = cpu_check_affinity(irq, dest);
	if (cpu_dest < 0)
		return;

<<<<<<< HEAD
	cpumask_copy(&irq_desc[irq].affinity, &cpumask_of_cpu(cpu_dest));
=======
	cpumask_copy(irq_desc[irq].affinity, dest);
>>>>>>> 60db5642
}
#endif

static struct hw_interrupt_type cpu_interrupt_type = {
	.typename	= "CPU",
	.startup	= cpu_startup_irq,
	.shutdown	= cpu_disable_irq,
	.enable		= cpu_enable_irq,
	.disable	= cpu_disable_irq,
	.ack		= cpu_ack_irq,
	.end		= cpu_end_irq,
#ifdef CONFIG_SMP
	.set_affinity	= cpu_set_affinity_irq,
#endif
	/* XXX: Needs to be written.  We managed without it so far, but
	 * we really ought to write it.
	 */
	.retrigger	= NULL,
};

int show_interrupts(struct seq_file *p, void *v)
{
	int i = *(loff_t *) v, j;
	unsigned long flags;

	if (i == 0) {
		seq_puts(p, "    ");
		for_each_online_cpu(j)
			seq_printf(p, "       CPU%d", j);

#ifdef PARISC_IRQ_CR16_COUNTS
		seq_printf(p, " [min/avg/max] (CPU cycle counts)");
#endif
		seq_putc(p, '\n');
	}

	if (i < NR_IRQS) {
		struct irqaction *action;

		spin_lock_irqsave(&irq_desc[i].lock, flags);
		action = irq_desc[i].action;
		if (!action)
			goto skip;
		seq_printf(p, "%3d: ", i);
#ifdef CONFIG_SMP
		for_each_online_cpu(j)
			seq_printf(p, "%10u ", kstat_irqs_cpu(i, j));
#else
		seq_printf(p, "%10u ", kstat_irqs(i));
#endif

		seq_printf(p, " %14s", irq_desc[i].chip->typename);
#ifndef PARISC_IRQ_CR16_COUNTS
		seq_printf(p, "  %s", action->name);

		while ((action = action->next))
			seq_printf(p, ", %s", action->name);
#else
		for ( ;action; action = action->next) {
			unsigned int k, avg, min, max;

			min = max = action->cr16_hist[0];

			for (avg = k = 0; k < PARISC_CR16_HIST_SIZE; k++) {
				int hist = action->cr16_hist[k];

				if (hist) {
					avg += hist;
				} else
					break;

				if (hist > max) max = hist;
				if (hist < min) min = hist;
			}

			avg /= k;
			seq_printf(p, " %s[%d/%d/%d]", action->name,
					min,avg,max);
		}
#endif

		seq_putc(p, '\n');
 skip:
		spin_unlock_irqrestore(&irq_desc[i].lock, flags);
	}

	return 0;
}



/*
** The following form a "set": Virtual IRQ, Transaction Address, Trans Data.
** Respectively, these map to IRQ region+EIRR, Processor HPA, EIRR bit.
**
** To use txn_XXX() interfaces, get a Virtual IRQ first.
** Then use that to get the Transaction address and data.
*/

int cpu_claim_irq(unsigned int irq, struct irq_chip *type, void *data)
{
	if (irq_desc[irq].action)
		return -EBUSY;
	if (irq_desc[irq].chip != &cpu_interrupt_type)
		return -EBUSY;

	if (type) {
		irq_desc[irq].chip = type;
		irq_desc[irq].chip_data = data;
		cpu_interrupt_type.enable(irq);
	}
	return 0;
}

int txn_claim_irq(int irq)
{
	return cpu_claim_irq(irq, NULL, NULL) ? -1 : irq;
}

/*
 * The bits_wide parameter accommodates the limitations of the HW/SW which
 * use these bits:
 * Legacy PA I/O (GSC/NIO): 5 bits (architected EIM register)
 * V-class (EPIC):          6 bits
 * N/L/A-class (iosapic):   8 bits
 * PCI 2.2 MSI:            16 bits
 * Some PCI devices:       32 bits (Symbios SCSI/ATM/HyperFabric)
 *
 * On the service provider side:
 * o PA 1.1 (and PA2.0 narrow mode)     5-bits (width of EIR register)
 * o PA 2.0 wide mode                   6-bits (per processor)
 * o IA64                               8-bits (0-256 total)
 *
 * So a Legacy PA I/O device on a PA 2.0 box can't use all the bits supported
 * by the processor...and the N/L-class I/O subsystem supports more bits than
 * PA2.0 has. The first case is the problem.
 */
int txn_alloc_irq(unsigned int bits_wide)
{
	int irq;

	/* never return irq 0 cause that's the interval timer */
	for (irq = CPU_IRQ_BASE + 1; irq <= CPU_IRQ_MAX; irq++) {
		if (cpu_claim_irq(irq, NULL, NULL) < 0)
			continue;
		if ((irq - CPU_IRQ_BASE) >= (1 << bits_wide))
			continue;
		return irq;
	}

	/* unlikely, but be prepared */
	return -1;
}


unsigned long txn_affinity_addr(unsigned int irq, int cpu)
{
#ifdef CONFIG_SMP
<<<<<<< HEAD
	cpumask_copy(&irq_desc[irq].affinity, cpumask_of(cpu));
=======
	cpumask_copy(irq_desc[irq].affinity, cpumask_of(cpu));
>>>>>>> 60db5642
#endif

	return per_cpu(cpu_data, cpu).txn_addr;
}


unsigned long txn_alloc_addr(unsigned int virt_irq)
{
	static int next_cpu = -1;

	next_cpu++; /* assign to "next" CPU we want this bugger on */

	/* validate entry */
	while ((next_cpu < NR_CPUS) &&
		(!per_cpu(cpu_data, next_cpu).txn_addr ||
		 !cpu_online(next_cpu)))
		next_cpu++;

	if (next_cpu >= NR_CPUS) 
		next_cpu = 0;	/* nothing else, assign monarch */

	return txn_affinity_addr(virt_irq, next_cpu);
}


unsigned int txn_alloc_data(unsigned int virt_irq)
{
	return virt_irq - CPU_IRQ_BASE;
}

static inline int eirr_to_irq(unsigned long eirr)
{
	int bit = fls_long(eirr);
	return (BITS_PER_LONG - bit) + TIMER_IRQ;
}

/* ONLY called from entry.S:intr_extint() */
void do_cpu_irq_mask(struct pt_regs *regs)
{
	struct pt_regs *old_regs;
	unsigned long eirr_val;
	int irq, cpu = smp_processor_id();
#ifdef CONFIG_SMP
	cpumask_t dest;
#endif

	old_regs = set_irq_regs(regs);
	local_irq_disable();
	irq_enter();

	eirr_val = mfctl(23) & cpu_eiem & per_cpu(local_ack_eiem, cpu);
	if (!eirr_val)
		goto set_out;
	irq = eirr_to_irq(eirr_val);

#ifdef CONFIG_SMP
<<<<<<< HEAD
	cpumask_copy(&dest, &irq_desc[irq].affinity);
=======
	cpumask_copy(&dest, irq_desc[irq].affinity);
>>>>>>> 60db5642
	if (CHECK_IRQ_PER_CPU(irq_desc[irq].status) &&
	    !cpu_isset(smp_processor_id(), dest)) {
		int cpu = first_cpu(dest);

		printk(KERN_DEBUG "redirecting irq %d from CPU %d to %d\n",
		       irq, smp_processor_id(), cpu);
		gsc_writel(irq + CPU_IRQ_BASE,
			   per_cpu(cpu_data, cpu).hpa);
		goto set_out;
	}
#endif
	__do_IRQ(irq);

 out:
	irq_exit();
	set_irq_regs(old_regs);
	return;

 set_out:
	set_eiem(cpu_eiem & per_cpu(local_ack_eiem, cpu));
	goto out;
}

static struct irqaction timer_action = {
	.handler = timer_interrupt,
	.name = "timer",
	.flags = IRQF_DISABLED | IRQF_TIMER | IRQF_PERCPU | IRQF_IRQPOLL,
};

#ifdef CONFIG_SMP
static struct irqaction ipi_action = {
	.handler = ipi_interrupt,
	.name = "IPI",
	.flags = IRQF_DISABLED | IRQF_PERCPU,
};
#endif

static void claim_cpu_irqs(void)
{
	int i;
	for (i = CPU_IRQ_BASE; i <= CPU_IRQ_MAX; i++) {
		irq_desc[i].chip = &cpu_interrupt_type;
	}

	irq_desc[TIMER_IRQ].action = &timer_action;
	irq_desc[TIMER_IRQ].status = IRQ_PER_CPU;
#ifdef CONFIG_SMP
	irq_desc[IPI_IRQ].action = &ipi_action;
	irq_desc[IPI_IRQ].status = IRQ_PER_CPU;
#endif
}

void __init init_IRQ(void)
{
	local_irq_disable();	/* PARANOID - should already be disabled */
	mtctl(~0UL, 23);	/* EIRR : clear all pending external intr */
	claim_cpu_irqs();
#ifdef CONFIG_SMP
	if (!cpu_eiem)
		cpu_eiem = EIEM_MASK(IPI_IRQ) | EIEM_MASK(TIMER_IRQ);
#else
	cpu_eiem = EIEM_MASK(TIMER_IRQ);
#endif
        set_eiem(cpu_eiem);	/* EIEM : enable all external intr */

}

void ack_bad_irq(unsigned int irq)
{
	printk(KERN_WARNING "unexpected IRQ %d\n", irq);
}<|MERGE_RESOLUTION|>--- conflicted
+++ resolved
@@ -120,11 +120,7 @@
 	if (CHECK_IRQ_PER_CPU(irq)) {
 		/* Bad linux design decision.  The mask has already
 		 * been set; we must reset it */
-<<<<<<< HEAD
 		cpumask_setall(&irq_desc[irq].affinity);
-=======
-		cpumask_setall(irq_desc[irq].affinity);
->>>>>>> 60db5642
 		return -EINVAL;
 	}
 
@@ -142,11 +138,7 @@
 	if (cpu_dest < 0)
 		return;
 
-<<<<<<< HEAD
-	cpumask_copy(&irq_desc[irq].affinity, &cpumask_of_cpu(cpu_dest));
-=======
-	cpumask_copy(irq_desc[irq].affinity, dest);
->>>>>>> 60db5642
+	cpumask_copy(&irq_desc[irq].affinity, dest);
 }
 #endif
 
@@ -305,11 +297,7 @@
 unsigned long txn_affinity_addr(unsigned int irq, int cpu)
 {
 #ifdef CONFIG_SMP
-<<<<<<< HEAD
 	cpumask_copy(&irq_desc[irq].affinity, cpumask_of(cpu));
-=======
-	cpumask_copy(irq_desc[irq].affinity, cpumask_of(cpu));
->>>>>>> 60db5642
 #endif
 
 	return per_cpu(cpu_data, cpu).txn_addr;
@@ -366,11 +354,7 @@
 	irq = eirr_to_irq(eirr_val);
 
 #ifdef CONFIG_SMP
-<<<<<<< HEAD
 	cpumask_copy(&dest, &irq_desc[irq].affinity);
-=======
-	cpumask_copy(&dest, irq_desc[irq].affinity);
->>>>>>> 60db5642
 	if (CHECK_IRQ_PER_CPU(irq_desc[irq].status) &&
 	    !cpu_isset(smp_processor_id(), dest)) {
 		int cpu = first_cpu(dest);
